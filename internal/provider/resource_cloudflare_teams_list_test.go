package provider

import (
	"context"
	"fmt"
	"os"
	"strconv"
	"strings"
	"testing"

	"github.com/cloudflare/cloudflare-go"
	"github.com/hashicorp/terraform-plugin-sdk/v2/helper/resource"
	"github.com/hashicorp/terraform-plugin-sdk/v2/terraform"
)

func TestAccCloudflareTeamsList_Basic(t *testing.T) {
	// Temporarily unset CLOUDFLARE_API_TOKEN if it is set as the Access
	// service does not yet support the API tokens and it results in
	// misleading state error messages.
	if os.Getenv("CLOUDFLARE_API_TOKEN") != "" {
		t.Setenv("CLOUDFLARE_API_TOKEN", "")
	}

	rnd := generateRandomResourceName()
	name := fmt.Sprintf("cloudflare_teams_list.%s", rnd)

	resource.Test(t, resource.TestCase{
		PreCheck: func() {
			testAccPreCheck(t)
			testAccessAccPreCheck(t)
		},
		ProviderFactories: providerFactories,
		CheckDestroy:      testAccCheckCloudflareTeamsListDestroy,
		Steps: []resource.TestStep{
			{
				Config: testAccCloudflareTeamsListConfigBasic(rnd, accountID),
				Check: resource.ComposeTestCheckFunc(
					resource.TestCheckResourceAttr(name, "account_id", accountID),
					resource.TestCheckResourceAttr(name, "name", rnd),
					resource.TestCheckResourceAttr(name, "type", "SERIAL"),
					resource.TestCheckResourceAttr(name, "description", "My description"),
					resource.TestCheckResourceAttr(name, "items.#", "2"),
					resource.TestCheckResourceAttr(name, "items.0", "asdf-1234"),
				),
			},
		},
	})
}

func TestAccCloudflareTeamsList_LottaListItems(t *testing.T) {
	// Temporarily unset CLOUDFLARE_API_TOKEN if it is set as the Access
	// service does not yet support the API tokens and it results in
	// misleading state error messages.
	if os.Getenv("CLOUDFLARE_API_TOKEN") != "" {
		t.Setenv("CLOUDFLARE_API_TOKEN", "")
	}

	rnd := generateRandomResourceName()
	name := fmt.Sprintf("cloudflare_teams_list.%s", rnd)

	resource.Test(t, resource.TestCase{
		PreCheck: func() {
			testAccPreCheck(t)
<<<<<<< HEAD
			testAccessAccPreCheck(t)
		},
		ProviderFactories: providerFactories,
		CheckDestroy:      testAccCheckCloudflareTeamsListDestroy,
		Steps: []resource.TestStep{
			{
				Config: testAccCloudflareTeamsListConfigBigItemCount(rnd, accountID),
				Check: resource.ComposeTestCheckFunc(
					resource.TestCheckResourceAttr(name, "account_id", accountID),
					resource.TestCheckResourceAttr(name, "name", rnd),
					resource.TestCheckResourceAttr(name, "type", "SERIAL"),
					resource.TestCheckResourceAttr(name, "description", "My description"),
					resource.TestCheckResourceAttr(name, "items.#", "1000"),
				),
			},
		},
	})
}

func TestAccCloudflareTeamsList_Reordered(t *testing.T) {
	// Temporarily unset CLOUDFLARE_API_TOKEN if it is set as the Access
	// service does not yet support the API tokens and it results in
	// misleading state error messages.
	if os.Getenv("CLOUDFLARE_API_TOKEN") != "" {
		defer func(apiToken string) {
			os.Setenv("CLOUDFLARE_API_TOKEN", apiToken)
		}(os.Getenv("CLOUDFLARE_API_TOKEN"))
		os.Setenv("CLOUDFLARE_API_TOKEN", "")
	}

	rnd := generateRandomResourceName()

	resource.Test(t, resource.TestCase{
		PreCheck: func() {
			testAccPreCheck(t)
=======
>>>>>>> 1db7aa67
			testAccessAccPreCheck(t)
		},
		ProviderFactories: providerFactories,
		CheckDestroy:      testAccCheckCloudflareTeamsListDestroy,
		Steps: []resource.TestStep{
			{
				Config: testAccCloudflareTeamsListConfigBasic(rnd, accountID),
			},
			{
				Config: testAccCloudflareTeamsListConfigReorderedItems(rnd, accountID),
			},
		},
	})
}

func testAccCloudflareTeamsListConfigBasic(rnd, accountID string) string {
	return fmt.Sprintf(`
resource "cloudflare_teams_list" "%[1]s" {
	account_id  = "%[2]s"
	name        = "%[1]s"
	description = "My description"
	type        = "SERIAL"
	items       = ["asdf-1234", "asdf-5678"]
}
`, rnd, accountID)
}

func testAccCloudflareTeamsListConfigBigItemCount(rnd, accountID string) string {
	items := []string{}
	for i := 0; i < 1000; i++ {
		items = append(items, `"example-`+strconv.Itoa(i)+`"`)
	}

	return fmt.Sprintf(`
resource "cloudflare_teams_list" "%[1]s" {
	account_id  = "%[2]s"
	name        = "%[1]s"
	description = "My description"
	type        = "SERIAL"
	items       = [%[3]s]
}
`, rnd, accountID, strings.Join(items, ","))
}

func testAccCloudflareTeamsListConfigReorderedItems(rnd, accountID string) string {
	return fmt.Sprintf(`
resource "cloudflare_teams_list" "%[1]s" {
	account_id  = "%[2]s"
	name        = "%[1]s"
	description = "My description"
	type        = "SERIAL"
	items       = ["asdf-5678", "asdf-1234"]
}
`, rnd, accountID)
}

func testAccCheckCloudflareTeamsListDestroy(s *terraform.State) error {
	client := testAccProvider.Meta().(*cloudflare.API)

	for _, rs := range s.RootModule().Resources {
		if rs.Type != "cloudflare_teams_list" {
			continue
		}

<<<<<<< HEAD
		_, err := client.GetTeamsList(context.Background(), cloudflare.AccountIdentifier(rs.Primary.Attributes["account_id"]), rs.Primary.ID)
=======
		identifier := cloudflare.AccountIdentifier(rs.Primary.Attributes["account_id"])
		_, err := client.GetTeamsList(context.Background(), identifier, rs.Primary.ID)
>>>>>>> 1db7aa67
		if err == nil {
			return fmt.Errorf("Teams List still exists")
		}
	}

	return nil
}<|MERGE_RESOLUTION|>--- conflicted
+++ resolved
@@ -61,7 +61,6 @@
 	resource.Test(t, resource.TestCase{
 		PreCheck: func() {
 			testAccPreCheck(t)
-<<<<<<< HEAD
 			testAccessAccPreCheck(t)
 		},
 		ProviderFactories: providerFactories,
@@ -97,8 +96,6 @@
 	resource.Test(t, resource.TestCase{
 		PreCheck: func() {
 			testAccPreCheck(t)
-=======
->>>>>>> 1db7aa67
 			testAccessAccPreCheck(t)
 		},
 		ProviderFactories: providerFactories,
@@ -163,12 +160,8 @@
 			continue
 		}
 
-<<<<<<< HEAD
-		_, err := client.GetTeamsList(context.Background(), cloudflare.AccountIdentifier(rs.Primary.Attributes["account_id"]), rs.Primary.ID)
-=======
-		identifier := cloudflare.AccountIdentifier(rs.Primary.Attributes["account_id"])
+    identifier := cloudflare.AccountIdentifier(rs.Primary.Attributes["account_id"])
 		_, err := client.GetTeamsList(context.Background(), identifier, rs.Primary.ID)
->>>>>>> 1db7aa67
 		if err == nil {
 			return fmt.Errorf("Teams List still exists")
 		}
