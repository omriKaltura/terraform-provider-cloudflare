package provider

import (
	"context"
	"crypto/x509"
	"encoding/pem"
	"fmt"
	"math"
	"strings"
	"time"

	cloudflare "github.com/cloudflare/cloudflare-go"
	"github.com/hashicorp/terraform-plugin-log/tflog"
	"github.com/hashicorp/terraform-plugin-sdk/v2/diag"
	"github.com/hashicorp/terraform-plugin-sdk/v2/helper/schema"
	"github.com/hashicorp/terraform-plugin-sdk/v2/helper/customdiff"
	
)

func resourceCloudflareOriginCACertificate() *schema.Resource {
	return &schema.Resource{
		Schema:        resourceCloudflareOriginCACertificateSchema(),
		CreateContext: resourceCloudflareOriginCACertificateCreate,
		UpdateContext: resourceCloudflareOriginCACertificateCreate,
		ReadContext:   resourceCloudflareOriginCACertificateRead,
		DeleteContext: resourceCloudflareOriginCACertificateDelete,
		Importer: &schema.ResourceImporter{
			StateContext: schema.ImportStatePassthroughContext,
		},
<<<<<<< HEAD
		CustomizeDiff: customdiff.Sequence(
			customdiff.ForceNewIf("requires_renew", mustRenew),
		),
=======
		Description: "Provides a Cloudflare Origin CA certificate used to protect traffic to your origin without involving a third party Certificate Authority.",
>>>>>>> aa8644c9
	}
}

func mustRenew(_ context.Context, d *schema.ResourceDiff, meta interface{}) bool {
	// Check when the cert will expire
	expiresonRaw := d.Get("expires_on")	
	if expiresonRaw == nil {
		return false
	}	
	expireson, _ := time.Parse(time.RFC3339, expiresonRaw.(string))

	// Calculate when we should renew
	earlyExpiration := expireson.AddDate( 0, 0, -1 * d.Get("early_renewal_days").(int) )

	if time.Now().After(earlyExpiration) {
		d.SetNew("requires_renew", true)
		return true
	} 

	return false
}

func resourceCloudflareOriginCACertificateCreate(ctx context.Context, d *schema.ResourceData, meta interface{}) diag.Diagnostics {
	client := meta.(*cloudflare.API)

	hostnames := []string{}
	hostnamesRaw := d.Get("hostnames").(*schema.Set)
	for _, h := range hostnamesRaw.List() {
		hostnames = append(hostnames, h.(string))
	}

	certInput := cloudflare.OriginCACertificate{
		Hostnames:   hostnames,
		RequestType: d.Get("request_type").(string),
	}

	if csr, ok := d.GetOk("csr"); ok {
		certInput.CSR = csr.(string)
	}

	if requestValidity, ok := d.GetOk("requested_validity"); ok {
		certInput.RequestValidity = requestValidity.(int)
	}

	tflog.Info(ctx, fmt.Sprintf("Creating Cloudflare OriginCACertificate: %#v", certInput))
	cert, err := client.CreateOriginCertificate(ctx, certInput)

	if err != nil {
		return diag.FromErr(fmt.Errorf("error creating origin certificate: %w", err))
	}

	d.SetId(cert.ID)

	return resourceCloudflareOriginCACertificateRead(ctx, d, meta)
}

func resourceCloudflareOriginCACertificateRead(ctx context.Context, d *schema.ResourceData, meta interface{}) diag.Diagnostics {
	client := meta.(*cloudflare.API)
	certID := d.Id()
	cert, err := client.OriginCertificate(ctx, certID)

	tflog.Debug(ctx, fmt.Sprintf("OriginCACertificate: %#v", cert))

	if err != nil {
		if strings.Contains(err.Error(), "Failed to read certificate from Database") {
			tflog.Info(ctx, fmt.Sprintf("OriginCACertificate %s does not exist", certID))
			d.SetId("")
			return nil
		}
		return diag.FromErr(fmt.Errorf("error finding OriginCACertificate %q: %w", certID, err))
	}

	if cert.RevokedAt != (time.Time{}) {
		tflog.Info(ctx, fmt.Sprintf("OriginCACertificate %s has been revoked", certID))
		d.SetId("")
		return nil
	}

	hostnames := schema.NewSet(schema.HashString, []interface{}{})
	for _, h := range cert.Hostnames {
		hostnames.Add(h)
	}

	d.Set("certificate", cert.Certificate)
	d.Set("expires_on", cert.ExpiresOn.Format(time.RFC3339))
	d.Set("hostnames", hostnames)
	d.Set("request_type", cert.RequestType)

	d.Set("requires_renew", false)

	certBlock, _ := pem.Decode([]byte(cert.Certificate))
	if certBlock == nil {
		return diag.FromErr(fmt.Errorf("error decoding OriginCACertificate %q: %w", certID, err))
	}

	x509Cert, err := x509.ParseCertificate(certBlock.Bytes)
	if err != nil {
		return diag.FromErr(fmt.Errorf("error parsing OriginCACertificate %q: %w", certID, err))
	}
	d.Set("requested_validity", calculateRequestedValidityFromCertificate(x509Cert))

	return nil
}

func resourceCloudflareOriginCACertificateDelete(ctx context.Context, d *schema.ResourceData, meta interface{}) diag.Diagnostics {
	client := meta.(*cloudflare.API)
	certID := d.Id()

	tflog.Info(ctx, fmt.Sprintf("Revoking Cloudflare OriginCACertificate: id %s", certID))

	_, err := client.RevokeOriginCertificate(ctx, certID)

	if err != nil {
		return diag.FromErr(fmt.Errorf("error revoking Cloudflare OriginCACertificate: %w", err))
	}

	d.SetId("")
	return nil
}

func validateCSR(v interface{}, k string) (ws []string, errors []error) {
	block, _ := pem.Decode([]byte(v.(string)))
	if block == nil {
		errors = append(errors, fmt.Errorf("%q: invalid PEM data", k))
		return
	}

	_, err := x509.ParseCertificateRequest(block.Bytes)
	if err != nil {
		errors = append(errors, fmt.Errorf("%q: %w", k, err))
	}
	return
}

func calculateRequestedValidityFromCertificate(cert *x509.Certificate) int {
	diff := cert.NotAfter.UTC().Sub(cert.NotBefore.UTC())
	days := math.Round(diff.Hours() / 24)

	validateDays := []float64{7, 30, 90, 365, 730, 1095, 5475}

	// Find the closest matching requested validity (in days) to avoid possible leap second issue.
	i := 0
	d := math.Abs(days - validateDays[i])
	distanceIdx := i
	distance := d
	for i < len(validateDays) {
		d := math.Abs(validateDays[i] - days)
		if d == 0 {
			return int(days)
		}

		if d < distance {
			distanceIdx = i
			distance = d
		}
		i++
	}
	return int(validateDays[distanceIdx])
}<|MERGE_RESOLUTION|>--- conflicted
+++ resolved
@@ -27,13 +27,10 @@
 		Importer: &schema.ResourceImporter{
 			StateContext: schema.ImportStatePassthroughContext,
 		},
-<<<<<<< HEAD
 		CustomizeDiff: customdiff.Sequence(
 			customdiff.ForceNewIf("requires_renew", mustRenew),
 		),
-=======
 		Description: "Provides a Cloudflare Origin CA certificate used to protect traffic to your origin without involving a third party Certificate Authority.",
->>>>>>> aa8644c9
 	}
 }
 
